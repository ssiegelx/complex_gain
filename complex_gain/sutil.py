--- conflicted
+++ resolved
@@ -938,19 +938,8 @@
                 mu[:, cc, ss] = this_mu
                 mu_flag[:, cc, ss] = norm > 0.0
 
-<<<<<<< HEAD
                 csd_cal = np.mean(axes['calibrator_time'][this_time])
                 time_diff[cc, ss] = np.mean(axes.time[this_time]) - np.mean(axes['calibrator_time'][this_time])
-=======
-
-    if source is not None:
-        print("Calculating long timescale statistics for %s." % source)
-        non_cal = np.flatnonzero(usources == source)
-    else:
-        calibrator = axes['calibrator'] if 'calibrator' in axes else axes.attrs.get('calibrator', 'CYG_A')
-        print("Calculating long timescale statistics ignoring %s." % calibrator)
-        non_cal = np.flatnonzero(usources != calibrator)
->>>>>>> 19382ebc
 
     nan_short = np.where(flag, dataset_no_mu, np.nan)
     nan_long = np.where(mu_flag, mu, np.nan)
